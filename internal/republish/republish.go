--- conflicted
+++ resolved
@@ -177,7 +177,6 @@
 				return
 			}
 
-<<<<<<< HEAD
 			var b3Ctx = tracing.WithB3FromMessage(context.Background(), kafkaMessage)
 			var traceCtx = tracing.NewTraceContext(b3Ctx, "golaris", config.Current.Tracing.DebugEnabled)
 
@@ -188,22 +187,14 @@
 			traceCtx.SetAttribute("subscriptionId", dbMessage.SubscriptionId)
 			traceCtx.SetAttribute("uuid", string(kafkaMessage.Key))
 
-			err = kafka.CurrentHandler.RepublishMessage(traceCtx, kafkaMessage, newDeliveryType, newCallbackUrl)
-			if err != nil {
-				log.Warn().Msgf("Error while republishing message for subscriptionId %s", subscriptionId)
+			err = kafka.CurrentHandler.RepublishMessage(traceCtx, kafkaMessage, newDeliveryType, newCallbackUrl, false)
+			if err != nil {
+				log.Warn().Msgf("Error while republishing message for subscriptionId %s: %v", subscriptionId, err)
 				traceCtx.CurrentSpan().RecordError(err)
 			}
 			log.Debug().Msgf("Successfully republished message for subscriptionId %s", subscriptionId)
 
 			traceCtx.EndCurrentSpan()
-=======
-			err = kafka.CurrentHandler.RepublishMessage(kafkaMessage, newDeliveryType, newCallbackUrl, false)
-			if err != nil {
-				log.Printf("Error while republishing message for subscriptionId %s: %v", subscriptionId, err)
-				return
-			}
-			log.Printf("Successfully republished message for subscriptionId %s", subscriptionId)
->>>>>>> f7b1660e
 		}
 
 		if len(dbMessages) < int(batchSize) {
