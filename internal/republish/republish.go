--- conflicted
+++ resolved
@@ -8,21 +8,18 @@
 	"context"
 	"encoding/gob"
 	"github.com/rs/zerolog/log"
-<<<<<<< HEAD
 	"github.com/telekom/pubsub-horizon-go/message"
-=======
->>>>>>> a0736d1b
 	"github.com/telekom/pubsub-horizon-go/resource"
 	"go.mongodb.org/mongo-driver/bson"
 	"go.mongodb.org/mongo-driver/mongo/options"
-	"golaris/internal/cache"
-	"golaris/internal/config"
-	"golaris/internal/kafka"
-	"golaris/internal/mongo"
+	"pubsub-horizon-golaris/internal/cache"
+	"pubsub-horizon-golaris/internal/config"
+	"pubsub-horizon-golaris/internal/kafka"
+	"pubsub-horizon-golaris/internal/mongo"
 	"time"
 )
 
-var republishWaitingEventsFunc = republishWaitingEvents
+var republishPendingEventsFunc = RepublishPendingEvents
 
 // register the data type RepublishingCache to gob for encoding and decoding of binary data
 func init() {
@@ -52,15 +49,6 @@
 		return
 	}
 
-<<<<<<< HEAD
-	republishCache, ok := republishingEntry.(RepublishingCache)
-	if !ok {
-		log.Error().Msgf("Error casting republishing entry for subscriptionId %s", subscriptionId)
-		return
-	}
-
-	RepublishPendingEvents(subscription, republishCache)
-=======
 	// Ensure that the lock is released if acquired before when the function is ended
 	defer func() {
 		if acquired == true {
@@ -71,9 +59,13 @@
 			log.Debug().Msgf("Successfully unlocked RepublishingCache entry with subscriptionId %s", subscriptionId)
 		}
 	}()
-
-	republishWaitingEventsFunc(subscriptionId)
->>>>>>> a0736d1b
+	republishCache, ok := republishingEntry.(RepublishingCache)
+	if !ok {
+		log.Error().Msgf("Error casting republishing entry for subscriptionId %s", subscriptionId)
+		return
+	}
+
+	RepublishPendingEvents(subscription, republishCache)
 
 	// Delete the republishing entry after processing
 	err = cache.RepublishingCache.Delete(ctx, subscriptionId)
@@ -85,18 +77,13 @@
 	log.Debug().Msgf("Successfully proccessed RepublishingCache entry with subscriptionId %s", subscriptionId)
 }
 
-<<<<<<< HEAD
-func RepublishPendingEvents(subscription *resource.SubscriptionResource, repulishEntry RepublishingCache) {
-	var subscriptionId = subscription.Spec.Subscription.SubscriptionId
-
-	log.Info().Msgf("Republishing pending events for subscription %s", subscriptionId)
-=======
-// republishWaitingEvents handles the republishing of pending events for a given subscription.
+// RepublishPendingEvents handles the republishing of pending events for a given subscription.
 // The function fetches waiting events from the database and republishes them to Kafka.
 // The function takes a subscriptionId as a parameter.
-func republishWaitingEvents(subscriptionId string) {
-	log.Debug().Msgf("Republishing waiting events for subscription %s", subscriptionId)
->>>>>>> a0736d1b
+func RepublishPendingEvents(subscription *resource.SubscriptionResource, republishEntry RepublishingCache) {
+	var subscriptionId = subscription.Spec.Subscription.SubscriptionId
+
+	log.Info().Msgf("Republishing pending events for subscription %s", subscriptionId)
 
 	batchSize := config.Current.Republishing.BatchSize
 	page := int64(0)
@@ -108,24 +95,20 @@
 
 	// Start a loop to paginate through the events
 	for {
-<<<<<<< HEAD
 		if cache.SubscriptionCancelMap[subscriptionId] {
 			log.Info().Msgf("Republishing for subscription %s has been cancelled", subscriptionId)
 			return
 		}
 
-=======
->>>>>>> a0736d1b
 		opts := options.Find().
 			SetLimit(batchSize).
 			// Skip the number of events already processed
 			SetSkip(page * batchSize).
 			SetSort(bson.D{{Key: "timestamp", Value: 1}})
 
-<<<<<<< HEAD
 		var dbMessages []message.StatusMessage
 		var err error
-		if repulishEntry.OldDeliveryType == "sse" || repulishEntry.OldDeliveryType == "server_sent_event" {
+		if republishEntry.OldDeliveryType == "sse" || republishEntry.OldDeliveryType == "server_sent_event" {
 			dbMessages, err = mongo.CurrentConnection.FindProcessedMessagesByDeliveryTypeSSE(time.Now(), opts, subscriptionId)
 			if err != nil {
 				log.Error().Err(err).Msgf("Error while fetching PROCESSED messages for subscription %s from db", subscriptionId)
@@ -135,12 +118,6 @@
 			if err != nil {
 				log.Error().Err(err).Msgf("Error while fetching messages for subscription %s from db", subscriptionId)
 			}
-=======
-		//Get Waiting events from database pageable!
-		dbMessages, err := mongo.CurrentConnection.FindWaitingMessages(time.Now(), opts, subscriptionId)
-		if err != nil {
-			log.Error().Err(err).Msgf("Error while fetching messages from db for subscriptionId %s", subscriptionId)
->>>>>>> a0736d1b
 		}
 
 		log.Debug().Msgf("Found %d messages in MongoDb", len(dbMessages))
@@ -152,7 +129,7 @@
 
 		// Iterate over each message to republish
 		for _, dbMessage := range dbMessages {
-<<<<<<< HEAD
+			log.Debug().Msgf("Republishing message for subscriptionId %s: %v", subscriptionId, dbMessage)
 			if cache.SubscriptionCancelMap[subscriptionId] {
 				log.Info().Msgf("Republishing for subscription %s has been cancelled", subscriptionId)
 				return
@@ -169,9 +146,6 @@
 			}
 
 			log.Debug().Msgf("Republishing message for subscription %s: %v", subscriptionId, dbMessage)
-=======
-			log.Debug().Msgf("Republishing message for subscriptionId %s: %v", subscriptionId, dbMessage)
->>>>>>> a0736d1b
 
 			if dbMessage.Coordinates == nil {
 				log.Error().Msgf("Coordinates in message for subscriptionId %s are nil: %v", subscriptionId, dbMessage)
