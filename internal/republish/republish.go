// Copyright 2024 Deutsche Telekom IT GmbH
//
// SPDX-License-Identifier: Apache-2.0

package republish

import (
	"context"
	"encoding/gob"
<<<<<<< HEAD
	"fmt"
=======
	"errors"
	"github.com/1pkg/gohalt"
	"github.com/IBM/sarama"
>>>>>>> b8382942
	"github.com/rs/zerolog/log"
	"github.com/telekom/pubsub-horizon-go/message"
	"github.com/telekom/pubsub-horizon-go/resource"
	"github.com/telekom/pubsub-horizon-go/tracing"
	"net"
	"pubsub-horizon-golaris/internal/cache"
	"pubsub-horizon-golaris/internal/config"
	"pubsub-horizon-golaris/internal/kafka"
	"pubsub-horizon-golaris/internal/mongo"
	"pubsub-horizon-golaris/internal/throttling"
	"strings"
	"time"
)

var republishPendingEventsFunc = RepublishPendingEvents

// register the data type RepublishingCacheEntry to gob for encoding and decoding of binary data
func init() {
	gob.Register(RepublishingCacheEntry{})
}

// HandleRepublishingEntry manages the republishing process for a given subscription.
// The function takes a SubscriptionResource object as a parameter.
func HandleRepublishingEntry(subscription *resource.SubscriptionResource) {
	var acquired = false
	ctx := cache.RepublishingCache.NewLockContext(context.Background())
	subscriptionId := subscription.Spec.Subscription.SubscriptionId

	// Get the republishing entry from the cache
	republishingEntry, err := cache.RepublishingCache.Get(ctx, subscriptionId)
	if err != nil {
		log.Error().Err(err).Msgf("Error retrieving RepublishingCacheEntry for subscriptionId %s", subscriptionId)
		return
	}

	if republishingEntry == nil {
		log.Debug().Msgf("No RepublishingCacheEntry found for subscriptionId %s", subscriptionId)
		return
	}

	castedRepublishCacheEntry, ok := republishingEntry.(RepublishingCacheEntry)
	if !ok {
		log.Error().Msgf("Error casting republishing entry for subscriptionId %s", subscriptionId)
		return
	}

	// If republishing entry is postponed in the future skip entry
	if (castedRepublishCacheEntry.PostponedUntil != time.Time{}) && time.Now().Before(castedRepublishCacheEntry.PostponedUntil) {
		log.Debug().Msgf("Postponed republishing for subscription %s until %s", subscriptionId, castedRepublishCacheEntry.PostponedUntil)
		return
	}

	// Attempt to acquire a lock on the republishing entry
	if acquired, _ = cache.RepublishingCache.TryLockWithTimeout(ctx, subscriptionId, 10*time.Millisecond); !acquired {
		log.Debug().Msgf("Could not acquire lock for RepublishingCacheEntry, skipping entry for subscriptionId %s", subscriptionId)
		return
	}
	log.Debug().Msgf("Successfully locked RepublishingCacheEntry with subscriptionId %s", subscriptionId)

	// Ensure that the lock is released if acquired before when the function is ended
	defer func() {
		err = Unlock(ctx, subscriptionId)
		if err != nil {
			log.Debug().Msgf("Failed to unlock RepublishingCacheEntry with subscriptionId %s and error %v", subscriptionId, err)
		}
		log.Debug().Msgf("Successfully unlocked RepublishingCacheEntry with subscriptionId %s", subscriptionId)
	}()

	err = republishPendingEventsFunc(subscription, castedRepublishCacheEntry)
	if err != nil {
		log.Error().Err(err).Msgf("Error while republishing pending events for subscriptionId %s. Discarding rebublishing cache entry", subscriptionId)
		return
	}

	err = cache.RepublishingCache.Delete(ctx, subscriptionId)
	if err != nil {
		log.Error().Err(err).Msgf("Error deleting RepublishingCacheEntry with subscriptionId %s", subscriptionId)
		return
	}

	log.Debug().Msgf("Successfully processed RepublishingCacheEntry with subscriptionId %s", subscriptionId)
}

func findDBMessages(subscriptionId string, oldDeliveryType string, cursor any) (dbMessages []message.StatusMessage, newCursor any) {
	dbMessages = []message.StatusMessage{}
	var err error

	if oldDeliveryType == "sse" || oldDeliveryType == "server_sent_event" {
		dbMessages, newCursor, err = mongo.CurrentConnection.FindProcessedMessagesByDeliveryTypeSSE(time.Now(), cursor, subscriptionId)
		if err != nil {
			log.Error().Err(err).Msgf("Error while fetching PROCESSED messages for subscription %s from db", subscriptionId)
		}
		log.Debug().Msgf("Found %d PROCESSED messages in MongoDb", len(dbMessages))
	} else {
		dbMessages, newCursor, err = mongo.CurrentConnection.FindWaitingMessages(time.Now(), cursor, subscriptionId)
		if err != nil {
			log.Error().Err(err).Msgf("Error while fetching messages for subscription %s from db", subscriptionId)
		}
		log.Debug().Msgf("Found %d WAITING messages in MongoDb", len(dbMessages))
	}

	log.Debug().Msgf("Last cursor: %v", newCursor)

	return
}

func republishEvent(dbMessage message.StatusMessage, subscription *resource.SubscriptionResource) error {
	subscriptionId := subscription.Spec.Subscription.SubscriptionId

	if dbMessage.Coordinates == nil {
		err := fmt.Errorf("Coordinates in message for subscriptionId %s are nil: %+v", subscriptionId, dbMessage)

		return err
	}

	kafkaMessage, err := kafka.CurrentHandler.PickMessage(dbMessage)
	if err != nil {
		err := fmt.Errorf("Error while fetching message from kafka for subscriptionId %s: %v", subscriptionId, err)

		return err
	}

	var b3Ctx = tracing.WithB3FromMessage(context.Background(), kafkaMessage)
	var traceCtx = tracing.NewTraceContext(b3Ctx, "golaris", config.Current.Tracing.DebugEnabled)

	traceCtx.StartSpan("republish message")
	defer traceCtx.EndCurrentSpan()

	traceCtx.SetAttribute("component", "Horizon Golaris")
	traceCtx.SetAttribute("eventId", dbMessage.Event.Id)
	traceCtx.SetAttribute("eventType", dbMessage.Event.Type)
	traceCtx.SetAttribute("subscriptionId", dbMessage.SubscriptionId)
	traceCtx.SetAttribute("uuid", dbMessage.Uuid)

	var newDeliveryType string
	var newCallbackUrl string

	if !strings.EqualFold(string(subscription.Spec.Subscription.DeliveryType), string(dbMessage.DeliveryType)) {
		newDeliveryType = strings.ToUpper(string(subscription.Spec.Subscription.DeliveryType))
	}

	if subscription.Spec.Subscription.Callback != "" && (subscription.Spec.Subscription.Callback != dbMessage.Properties["callbackUrl"]) {
		newCallbackUrl = subscription.Spec.Subscription.Callback
	}

	err = kafka.CurrentHandler.RepublishMessage(traceCtx, kafkaMessage, newDeliveryType, newCallbackUrl, false)
	if err != nil {
		log.Warn().Msgf("Error while republishing message for subscriptionId %s: %v", subscriptionId, err)
		traceCtx.CurrentSpan().RecordError(err)
	} else {
		log.Debug().Msgf("Successfully republished message for subscriptionId %s", subscriptionId)
	}

	return nil
}

// RepublishPendingEvents handles the republishing of pending events for a given subscription.
// The function fetches waiting events from the database and republishes them to Kafka.
// The function takes a subscriptionId as a parameter.
func RepublishPendingEvents(subscription *resource.SubscriptionResource, republishEntry RepublishingCacheEntry) error {
	var subscriptionId = subscription.Spec.Subscription.SubscriptionId
	log.Info().Msgf("Republishing pending events for subscription %s", subscriptionId)

<<<<<<< HEAD
	throttler := throttling.CreateSubscriptionAwareThrottler(subscription)
	defer throttler.Release()
=======
	picker, err := kafka.NewPicker()

	// Returning an error results in NOT deleting the republishingEntry from the cache
	// so that the republishing job will get retried shortly
	if err != nil {
		log.Error().Err(err).Fields(map[string]any{
			"subscriptionId": subscriptionId,
		}).Msg("Could not create picker for subscription")
		return err
	}
	defer picker.Close()

	batchSize := config.Current.Republishing.BatchSize

	throttler = createThrottler(subscription.Spec.Subscription.RedeliveriesPerSecond, string(subscription.Spec.Subscription.DeliveryType))
	defer throttler.Release(context.Background())
>>>>>>> b8382942

	var cursor any
	for {
		if cache.GetCancelStatus(subscriptionId) {
			log.Info().Msgf("Republishing for subscription %s has been cancelled", subscriptionId)
			return nil
		}

		dbMessages, c := findDBMessages(subscriptionId, republishEntry.OldDeliveryType, cursor)
		cursor = c

		if len(dbMessages) == 0 {
			break
		}

		for _, dbMessage := range dbMessages {
<<<<<<< HEAD
			throttler.Throttle()
=======
>>>>>>> b8382942

			if cache.GetCancelStatus(subscriptionId) {
				log.Info().Msgf("Republishing for subscription %s has been cancelled", subscriptionId)
				return nil
			}

<<<<<<< HEAD
			err := republishEvent(dbMessage, subscription)
=======
			for {
				if acquireResult := throttler.Acquire(context.Background()); acquireResult != nil {
					sleepInterval := time.Millisecond * 10
					totalSleepTime := config.Current.Republishing.ThrottlingIntervalTime
					for slept := time.Duration(0); slept < totalSleepTime; slept += sleepInterval {
						if cache.GetCancelStatus(subscriptionId) {
							log.Info().Msgf("Republishing for subscription %s has been cancelled", subscriptionId)
							return nil
						}

						time.Sleep(sleepInterval)
					}
					continue
				}
				break
			}

			var newDeliveryType string
			if !strings.EqualFold(string(subscription.Spec.Subscription.DeliveryType), string(dbMessage.DeliveryType)) {
				newDeliveryType = strings.ToUpper(string(subscription.Spec.Subscription.DeliveryType))
			}

			var newCallbackUrl string
			if subscription.Spec.Subscription.Callback != "" && (subscription.Spec.Subscription.Callback != dbMessage.Properties["callbackUrl"]) {
				newCallbackUrl = subscription.Spec.Subscription.Callback
			}

			if dbMessage.Coordinates == nil {
				log.Error().Msgf("Coordinates in message for subscriptionId %s are nil: %+v", subscriptionId, dbMessage)
				continue
			}

			kafkaMessage, err := picker.Pick(&dbMessage)
			if err != nil {
				// Returning an error results in NOT deleting the republishingEntry from the cache
				// so that the republishing job will get retried shortly
				var nErr *net.OpError
				if errors.As(err, &nErr) {
					return err
				}

				var errorList = []error{
					sarama.ErrEligibleLeadersNotAvailable,
					sarama.ErrPreferredLeaderNotAvailable,
					sarama.ErrUnknownLeaderEpoch,
					sarama.ErrFencedLeaderEpoch,
					sarama.ErrNotLeaderForPartition,
					sarama.ErrLeaderNotAvailable,
				}

				for _, e := range errorList {
					if errors.Is(err, e) {
						return err
					}
				}

				log.Error().Err(err).Msgf("Error while fetching message from kafka for subscriptionId %s", subscriptionId)
				continue
			}

			var b3Ctx = tracing.WithB3FromMessage(context.Background(), kafkaMessage)
			var traceCtx = tracing.NewTraceContext(b3Ctx, "golaris", config.Current.Tracing.DebugEnabled)

			traceCtx.StartSpan("republish message")
			traceCtx.SetAttribute("component", "Horizon Golaris")
			traceCtx.SetAttribute("eventId", dbMessage.Event.Id)
			traceCtx.SetAttribute("eventType", dbMessage.Event.Type)
			traceCtx.SetAttribute("subscriptionId", dbMessage.SubscriptionId)
			traceCtx.SetAttribute("uuid", string(kafkaMessage.Key))

			err = kafka.CurrentHandler.RepublishMessage(traceCtx, kafkaMessage, newDeliveryType, newCallbackUrl, false)
>>>>>>> b8382942
			if err != nil {
				log.Error().Err(err)
			}
		}

		if len(dbMessages) < int(config.Current.Republishing.BatchSize) {
			break
		}
	}
	return nil
}

// ForceDelete attempts to forcefully delete a RepublishingCacheEntry for a given subscriptionId.
// The function takes two parameters:
// - subscriptionId: a string representing the subscriptionId of the cache entry to be deleted.
// - ctx: a context.Context object for managing timeouts and cancellation signals.
func ForceDelete(ctx context.Context, subscriptionId string) {
	// Check if the entry is locked
	isLocked, err := cache.RepublishingCache.IsLocked(ctx, subscriptionId)
	if err != nil {
		log.Error().Err(err).Msgf("Error checking if RepublishingCacheEntry is locked for subscriptionId %s", subscriptionId)
	}

	// If locked, unlock it
	if isLocked {
		err = cache.RepublishingCache.ForceUnlock(ctx, subscriptionId)
		if err != nil {
			log.Error().Err(err).Msgf("Error force-unlocking RepublishingCacheEntry for subscriptionId %s", subscriptionId)
		}
	}

	// Delete the entry
	err = cache.RepublishingCache.Delete(ctx, subscriptionId)
	if err != nil {
		log.Error().Err(err).Msgf("Error deleting RepublishingCacheEntry for subscriptionId %s", subscriptionId)
	}

	log.Debug().Msgf("Successfully deleted RepublishingCacheEntry for subscriptionId %s", subscriptionId)
	return
}

func Unlock(ctx context.Context, subscriptionId string) error {
	isLocked, err := cache.RepublishingCache.IsLocked(ctx, subscriptionId)
	if err != nil {
		return err
	}
	if isLocked {
		if err = cache.RepublishingCache.Unlock(ctx, subscriptionId); err != nil {
			return err
		}
	}
	return nil
}<|MERGE_RESOLUTION|>--- conflicted
+++ resolved
@@ -7,18 +7,10 @@
 import (
 	"context"
 	"encoding/gob"
-<<<<<<< HEAD
-	"fmt"
-=======
-	"errors"
-	"github.com/1pkg/gohalt"
-	"github.com/IBM/sarama"
->>>>>>> b8382942
 	"github.com/rs/zerolog/log"
 	"github.com/telekom/pubsub-horizon-go/message"
 	"github.com/telekom/pubsub-horizon-go/resource"
 	"github.com/telekom/pubsub-horizon-go/tracing"
-	"net"
 	"pubsub-horizon-golaris/internal/cache"
 	"pubsub-horizon-golaris/internal/config"
 	"pubsub-horizon-golaris/internal/kafka"
@@ -28,7 +20,7 @@
 	"time"
 )
 
-var republishPendingEventsFunc = RepublishPendingEvents
+var republishPendingEventsFunc = republishPendingEvents
 
 // register the data type RepublishingCacheEntry to gob for encoding and decoding of binary data
 func init() {
@@ -69,8 +61,10 @@
 	// Attempt to acquire a lock on the republishing entry
 	if acquired, _ = cache.RepublishingCache.TryLockWithTimeout(ctx, subscriptionId, 10*time.Millisecond); !acquired {
 		log.Debug().Msgf("Could not acquire lock for RepublishingCacheEntry, skipping entry for subscriptionId %s", subscriptionId)
-		return
-	}
+
+		return
+	}
+
 	log.Debug().Msgf("Successfully locked RepublishingCacheEntry with subscriptionId %s", subscriptionId)
 
 	// Ensure that the lock is released if acquired before when the function is ended
@@ -79,60 +73,45 @@
 		if err != nil {
 			log.Debug().Msgf("Failed to unlock RepublishingCacheEntry with subscriptionId %s and error %v", subscriptionId, err)
 		}
+
 		log.Debug().Msgf("Successfully unlocked RepublishingCacheEntry with subscriptionId %s", subscriptionId)
 	}()
 
 	err = republishPendingEventsFunc(subscription, castedRepublishCacheEntry)
 	if err != nil {
 		log.Error().Err(err).Msgf("Error while republishing pending events for subscriptionId %s. Discarding rebublishing cache entry", subscriptionId)
-		return
+
+		return // republishingEntry from the cache won't be deleted
 	}
 
 	err = cache.RepublishingCache.Delete(ctx, subscriptionId)
 	if err != nil {
 		log.Error().Err(err).Msgf("Error deleting RepublishingCacheEntry with subscriptionId %s", subscriptionId)
+
 		return
 	}
 
 	log.Debug().Msgf("Successfully processed RepublishingCacheEntry with subscriptionId %s", subscriptionId)
 }
 
-func findDBMessages(subscriptionId string, oldDeliveryType string, cursor any) (dbMessages []message.StatusMessage, newCursor any) {
-	dbMessages = []message.StatusMessage{}
-	var err error
-
-	if oldDeliveryType == "sse" || oldDeliveryType == "server_sent_event" {
-		dbMessages, newCursor, err = mongo.CurrentConnection.FindProcessedMessagesByDeliveryTypeSSE(time.Now(), cursor, subscriptionId)
-		if err != nil {
-			log.Error().Err(err).Msgf("Error while fetching PROCESSED messages for subscription %s from db", subscriptionId)
-		}
-		log.Debug().Msgf("Found %d PROCESSED messages in MongoDb", len(dbMessages))
-	} else {
-		dbMessages, newCursor, err = mongo.CurrentConnection.FindWaitingMessages(time.Now(), cursor, subscriptionId)
-		if err != nil {
-			log.Error().Err(err).Msgf("Error while fetching messages for subscription %s from db", subscriptionId)
-		}
-		log.Debug().Msgf("Found %d WAITING messages in MongoDb", len(dbMessages))
-	}
-
-	log.Debug().Msgf("Last cursor: %v", newCursor)
-
-	return
-}
-
-func republishEvent(dbMessage message.StatusMessage, subscription *resource.SubscriptionResource) error {
-	subscriptionId := subscription.Spec.Subscription.SubscriptionId
+// RepublishEvent handles the republishing of a single event for a given subscription, using a picker instance.
+// The function tries to pick the event message from Kafka using the given picker instance and republishes the event
+// with an updated callbackUrl and deliveryType
+// The function takes three parameters:
+// - picker: a kafka picker instance
+// - dbMessage: a reference to the status entry from the database
+// - subscription: an optional reference to the subscription resource, which will be used to check for callbackUrl and deliveryType changes (can be nil)
+func RepublishEvent(picker kafka.MessagePicker, dbMessage *message.StatusMessage, subscription *resource.SubscriptionResource) error {
+	subscriptionId := dbMessage.SubscriptionId
 
 	if dbMessage.Coordinates == nil {
-		err := fmt.Errorf("Coordinates in message for subscriptionId %s are nil: %+v", subscriptionId, dbMessage)
-
-		return err
-	}
-
-	kafkaMessage, err := kafka.CurrentHandler.PickMessage(dbMessage)
-	if err != nil {
-		err := fmt.Errorf("Error while fetching message from kafka for subscriptionId %s: %v", subscriptionId, err)
-
+		log.Warn().Msgf("Coordinates in message for subscriptionId %s are nil: %v", dbMessage.SubscriptionId, dbMessage)
+
+		return nil
+	}
+
+	kafkaMessage, err := picker.Pick(dbMessage)
+	if err != nil {
 		return err
 	}
 
@@ -148,65 +127,52 @@
 	traceCtx.SetAttribute("subscriptionId", dbMessage.SubscriptionId)
 	traceCtx.SetAttribute("uuid", dbMessage.Uuid)
 
-	var newDeliveryType string
-	var newCallbackUrl string
-
-	if !strings.EqualFold(string(subscription.Spec.Subscription.DeliveryType), string(dbMessage.DeliveryType)) {
-		newDeliveryType = strings.ToUpper(string(subscription.Spec.Subscription.DeliveryType))
-	}
-
-	if subscription.Spec.Subscription.Callback != "" && (subscription.Spec.Subscription.Callback != dbMessage.Properties["callbackUrl"]) {
-		newCallbackUrl = subscription.Spec.Subscription.Callback
-	}
-
-	err = kafka.CurrentHandler.RepublishMessage(traceCtx, kafkaMessage, newDeliveryType, newCallbackUrl, false)
-	if err != nil {
-		log.Warn().Msgf("Error while republishing message for subscriptionId %s: %v", subscriptionId, err)
+	newDeliveryType, newCallbackUrl := checkForSubscriptionUpdates(dbMessage, subscription)
+
+	if err := kafka.CurrentHandler.RepublishMessage(traceCtx, kafkaMessage, newDeliveryType, newCallbackUrl, false); err != nil {
+		log.Warn().Err(err).Msgf("Error while republishing message for subscriptionId %s: %v", subscriptionId, err)
 		traceCtx.CurrentSpan().RecordError(err)
-	} else {
-		log.Debug().Msgf("Successfully republished message for subscriptionId %s", subscriptionId)
-	}
+
+		return err
+	}
+
+	log.Debug().Msgf("Successfully republished message for subscriptionId %s", subscriptionId)
 
 	return nil
 }
 
-// RepublishPendingEvents handles the republishing of pending events for a given subscription.
-// The function fetches waiting events from the database and republishes them to Kafka.
-// The function takes a subscriptionId as a parameter.
-func RepublishPendingEvents(subscription *resource.SubscriptionResource, republishEntry RepublishingCacheEntry) error {
+// republishPendingEvents handles the republishing of pending events for a given subscription.
+// The function fetches waiting events from the database and calls RepublishEvent for each entry.
+// The function takes two parameters:
+// - subscription: a reference to the subscription resource
+// - republishEntry: an entry of the republishing cache
+func republishPendingEvents(subscription *resource.SubscriptionResource, republishEntry RepublishingCacheEntry) error {
 	var subscriptionId = subscription.Spec.Subscription.SubscriptionId
+
 	log.Info().Msgf("Republishing pending events for subscription %s", subscriptionId)
 
-<<<<<<< HEAD
-	throttler := throttling.CreateSubscriptionAwareThrottler(subscription)
-	defer throttler.Release()
-=======
 	picker, err := kafka.NewPicker()
-
-	// Returning an error results in NOT deleting the republishingEntry from the cache
-	// so that the republishing job will get retried shortly
 	if err != nil {
 		log.Error().Err(err).Fields(map[string]any{
 			"subscriptionId": subscriptionId,
 		}).Msg("Could not create picker for subscription")
+
 		return err
 	}
 	defer picker.Close()
 
-	batchSize := config.Current.Republishing.BatchSize
-
-	throttler = createThrottler(subscription.Spec.Subscription.RedeliveriesPerSecond, string(subscription.Spec.Subscription.DeliveryType))
-	defer throttler.Release(context.Background())
->>>>>>> b8382942
+	throttler := throttling.CreateSubscriptionAwareThrottler(subscription)
+	defer throttler.Release()
 
 	var cursor any
 	for {
 		if cache.GetCancelStatus(subscriptionId) {
 			log.Info().Msgf("Republishing for subscription %s has been cancelled", subscriptionId)
+
 			return nil
 		}
 
-		dbMessages, c := findDBMessages(subscriptionId, republishEntry.OldDeliveryType, cursor)
+		dbMessages, c := findPendingDBMessages(subscriptionId, republishEntry.OldDeliveryType, cursor)
 		cursor = c
 
 		if len(dbMessages) == 0 {
@@ -214,93 +180,18 @@
 		}
 
 		for _, dbMessage := range dbMessages {
-<<<<<<< HEAD
 			throttler.Throttle()
-=======
->>>>>>> b8382942
 
 			if cache.GetCancelStatus(subscriptionId) {
 				log.Info().Msgf("Republishing for subscription %s has been cancelled", subscriptionId)
+
 				return nil
 			}
 
-<<<<<<< HEAD
-			err := republishEvent(dbMessage, subscription)
-=======
-			for {
-				if acquireResult := throttler.Acquire(context.Background()); acquireResult != nil {
-					sleepInterval := time.Millisecond * 10
-					totalSleepTime := config.Current.Republishing.ThrottlingIntervalTime
-					for slept := time.Duration(0); slept < totalSleepTime; slept += sleepInterval {
-						if cache.GetCancelStatus(subscriptionId) {
-							log.Info().Msgf("Republishing for subscription %s has been cancelled", subscriptionId)
-							return nil
-						}
-
-						time.Sleep(sleepInterval)
-					}
-					continue
-				}
-				break
-			}
-
-			var newDeliveryType string
-			if !strings.EqualFold(string(subscription.Spec.Subscription.DeliveryType), string(dbMessage.DeliveryType)) {
-				newDeliveryType = strings.ToUpper(string(subscription.Spec.Subscription.DeliveryType))
-			}
-
-			var newCallbackUrl string
-			if subscription.Spec.Subscription.Callback != "" && (subscription.Spec.Subscription.Callback != dbMessage.Properties["callbackUrl"]) {
-				newCallbackUrl = subscription.Spec.Subscription.Callback
-			}
-
-			if dbMessage.Coordinates == nil {
-				log.Error().Msgf("Coordinates in message for subscriptionId %s are nil: %+v", subscriptionId, dbMessage)
-				continue
-			}
-
-			kafkaMessage, err := picker.Pick(&dbMessage)
-			if err != nil {
+			if err := RepublishEvent(picker, &dbMessage, subscription); err != nil {
 				// Returning an error results in NOT deleting the republishingEntry from the cache
 				// so that the republishing job will get retried shortly
-				var nErr *net.OpError
-				if errors.As(err, &nErr) {
-					return err
-				}
-
-				var errorList = []error{
-					sarama.ErrEligibleLeadersNotAvailable,
-					sarama.ErrPreferredLeaderNotAvailable,
-					sarama.ErrUnknownLeaderEpoch,
-					sarama.ErrFencedLeaderEpoch,
-					sarama.ErrNotLeaderForPartition,
-					sarama.ErrLeaderNotAvailable,
-				}
-
-				for _, e := range errorList {
-					if errors.Is(err, e) {
-						return err
-					}
-				}
-
-				log.Error().Err(err).Msgf("Error while fetching message from kafka for subscriptionId %s", subscriptionId)
-				continue
-			}
-
-			var b3Ctx = tracing.WithB3FromMessage(context.Background(), kafkaMessage)
-			var traceCtx = tracing.NewTraceContext(b3Ctx, "golaris", config.Current.Tracing.DebugEnabled)
-
-			traceCtx.StartSpan("republish message")
-			traceCtx.SetAttribute("component", "Horizon Golaris")
-			traceCtx.SetAttribute("eventId", dbMessage.Event.Id)
-			traceCtx.SetAttribute("eventType", dbMessage.Event.Type)
-			traceCtx.SetAttribute("subscriptionId", dbMessage.SubscriptionId)
-			traceCtx.SetAttribute("uuid", string(kafkaMessage.Key))
-
-			err = kafka.CurrentHandler.RepublishMessage(traceCtx, kafkaMessage, newDeliveryType, newCallbackUrl, false)
->>>>>>> b8382942
-			if err != nil {
-				log.Error().Err(err)
+				return err
 			}
 		}
 
@@ -308,6 +199,7 @@
 			break
 		}
 	}
+
 	return nil
 }
 
@@ -350,5 +242,55 @@
 			return err
 		}
 	}
+
 	return nil
+}
+
+// checkForSubscriptionUpdates returns the new updated delivery type and callback URL for a subscription
+// The function compares the delivery type and callback URL from database entry with those from the subscription resource
+// and return the changes. If the subscription resource is not passed, the function tries to fetch it from the cache.
+// The function takes three parameters:
+// - dbMessage: a reference to the status entry from the database
+// - subscription: an optional reference to the subscription resource, which will be used to check for callbackUrl and deliveryType changes (can be nil)
+func checkForSubscriptionUpdates(dbMessage *message.StatusMessage, subscription *resource.SubscriptionResource) (newDeliveryType string, newCallbackUrl string) {
+	subscriptionId := dbMessage.SubscriptionId
+
+	if subscription == nil {
+		subscription, _ = cache.SubscriptionCache.Get(config.Current.Hazelcast.Caches.SubscriptionCache, subscriptionId)
+	}
+
+	if subscription != nil {
+		if !strings.EqualFold(string(subscription.Spec.Subscription.DeliveryType), string(dbMessage.DeliveryType)) {
+			newDeliveryType = strings.ToUpper(string(subscription.Spec.Subscription.DeliveryType))
+		}
+
+		if subscription.Spec.Subscription.Callback != "" && (subscription.Spec.Subscription.Callback != dbMessage.Properties["callbackUrl"]) {
+			newCallbackUrl = subscription.Spec.Subscription.Callback
+		}
+	}
+
+	return
+}
+
+func findPendingDBMessages(subscriptionId string, oldDeliveryType string, cursor any) (dbMessages []message.StatusMessage, newCursor any) {
+	dbMessages = []message.StatusMessage{}
+	var err error
+
+	if oldDeliveryType == "sse" || oldDeliveryType == "server_sent_event" {
+		dbMessages, newCursor, err = mongo.CurrentConnection.FindProcessedMessagesByDeliveryTypeSSE(time.Now(), cursor, subscriptionId)
+		if err != nil {
+			log.Error().Err(err).Msgf("Error while fetching PROCESSED messages for subscription %s from db", subscriptionId)
+		}
+		log.Debug().Msgf("Found %d PROCESSED messages in MongoDb", len(dbMessages))
+	} else {
+		dbMessages, newCursor, err = mongo.CurrentConnection.FindWaitingMessages(time.Now(), cursor, subscriptionId)
+		if err != nil {
+			log.Error().Err(err).Msgf("Error while fetching messages for subscription %s from db", subscriptionId)
+		}
+		log.Debug().Msgf("Found %d WAITING messages in MongoDb", len(dbMessages))
+	}
+
+	log.Debug().Msgf("Last cursor: %v", newCursor)
+
+	return
 }