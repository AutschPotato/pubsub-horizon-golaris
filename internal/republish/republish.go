// Copyright 2024 Deutsche Telekom IT GmbH
//
// SPDX-License-Identifier: Apache-2.0

package republish

import (
	"context"
	"encoding/gob"
	"github.com/rs/zerolog/log"
	"github.com/telekom/pubsub-horizon-go/message"
	"github.com/telekom/pubsub-horizon-go/resource"
	"github.com/telekom/pubsub-horizon-go/tracing"
	"pubsub-horizon-golaris/internal/cache"
	"pubsub-horizon-golaris/internal/config"
	"pubsub-horizon-golaris/internal/kafka"
	"pubsub-horizon-golaris/internal/mongo"
	"pubsub-horizon-golaris/internal/throttling"
	"strings"
	"time"
)

var republishPendingEventsFunc = republishPendingEvents

// register the data type RepublishingCacheEntry to gob for encoding and decoding of binary data
func init() {
	gob.Register(RepublishingCacheEntry{})
}

// HandleRepublishingEntry manages the republishing process for a given subscription.
// The function takes a SubscriptionResource object as a parameter.
func HandleRepublishingEntry(subscription *resource.SubscriptionResource) {
	var acquired = false
	ctx := cache.RepublishingCache.NewLockContext(context.Background())
	subscriptionId := subscription.Spec.Subscription.SubscriptionId

	// Get the republishing entry from the cache
	republishingEntry, err := cache.RepublishingCache.Get(ctx, subscriptionId)
	if err != nil {
		log.Error().Err(err).Msgf("Error retrieving RepublishingCacheEntry for subscriptionId %s", subscriptionId)
		return
	}

	if republishingEntry == nil {
		log.Debug().Msgf("No RepublishingCacheEntry found for subscriptionId %s", subscriptionId)
		return
	}

	castedRepublishCacheEntry, ok := republishingEntry.(RepublishingCacheEntry)
	if !ok {
		log.Error().Msgf("Error casting republishing entry for subscriptionId %s", subscriptionId)
		return
	}

	// If republishing entry is postponed in the future skip entry
	if (castedRepublishCacheEntry.PostponedUntil != time.Time{}) && time.Now().Before(castedRepublishCacheEntry.PostponedUntil) {
		log.Debug().Msgf("Postponed republishing for subscription %s until %s", subscriptionId, castedRepublishCacheEntry.PostponedUntil)
		return
	}

	// Attempt to acquire a lock on the republishing entry
	if acquired, _ = cache.RepublishingCache.TryLockWithTimeout(ctx, subscriptionId, 10*time.Millisecond); !acquired {
		log.Debug().Msgf("Could not acquire lock for RepublishingCacheEntry, skipping entry for subscriptionId %s", subscriptionId)

		return
	}

	log.Debug().Msgf("Successfully locked RepublishingCacheEntry with subscriptionId %s", subscriptionId)

	// Ensure that the lock is released if acquired before when the function is ended
	defer func() {
		err = Unlock(ctx, subscriptionId)
		if err != nil {
			log.Debug().Msgf("Failed to unlock RepublishingCacheEntry with subscriptionId %s and error %v", subscriptionId, err)
		}

		log.Debug().Msgf("Successfully unlocked RepublishingCacheEntry with subscriptionId %s", subscriptionId)
	}()

	err = republishPendingEventsFunc(subscription, castedRepublishCacheEntry)
	if err != nil {
		log.Error().Err(err).Msgf("Error while republishing pending events for subscriptionId %s. Discarding rebublishing cache entry", subscriptionId)

		return // republishingEntry from the cache won't be deleted
	}

	err = cache.RepublishingCache.Delete(ctx, subscriptionId)
	if err != nil {
		log.Error().Err(err).Msgf("Error deleting RepublishingCacheEntry with subscriptionId %s", subscriptionId)

		return
	}

	log.Debug().Msgf("Successfully processed RepublishingCacheEntry with subscriptionId %s", subscriptionId)
}

// RepublishEvent handles the republishing of a single event for a given subscription, using a picker instance.
// The function tries to pick the event message from Kafka using the given picker instance and republishes the event
// with an updated callbackUrl and deliveryType
// The function takes three parameters:
// - picker: a kafka picker instance
// - dbMessage: a reference to the status entry from the database
// - subscription: an optional reference to the subscription resource, which will be used to check for callbackUrl and deliveryType changes (can be nil)
func RepublishEvent(picker kafka.MessagePicker, dbMessage *message.StatusMessage, subscription *resource.SubscriptionResource) error {
	subscriptionId := dbMessage.SubscriptionId

	if dbMessage.Coordinates == nil {
		log.Warn().Msgf("Coordinates in message for subscriptionId %s are nil: %v", dbMessage.SubscriptionId, dbMessage)

		return nil
	}

	kafkaMessage, err := picker.Pick(dbMessage)
	if err != nil {
		return err
	}

	var b3Ctx = tracing.WithB3FromMessage(context.Background(), kafkaMessage)
	var traceCtx = tracing.NewTraceContext(b3Ctx, "golaris", config.Current.Tracing.DebugEnabled)

	traceCtx.StartSpan("republish message")
	defer traceCtx.EndCurrentSpan()

	traceCtx.SetAttribute("component", "Horizon Golaris")
	traceCtx.SetAttribute("eventId", dbMessage.Event.Id)
	traceCtx.SetAttribute("eventType", dbMessage.Event.Type)
	traceCtx.SetAttribute("subscriptionId", dbMessage.SubscriptionId)
	traceCtx.SetAttribute("uuid", dbMessage.Uuid)

	newDeliveryType, newCallbackUrl := checkForSubscriptionUpdates(dbMessage, subscription)

	if err := kafka.CurrentHandler.RepublishMessage(traceCtx, kafkaMessage, newDeliveryType, newCallbackUrl, false); err != nil {
		log.Warn().Err(err).Msgf("Error while republishing message for subscriptionId %s: %v", subscriptionId, err)
		traceCtx.CurrentSpan().RecordError(err)

		return err
	}

	log.Debug().Msgf("Successfully republished message for subscriptionId %s", subscriptionId)

	return nil
}

// republishPendingEvents handles the republishing of pending events for a given subscription.
// The function fetches waiting events from the database and calls RepublishEvent for each entry.
// The function takes two parameters:
// - subscription: a reference to the subscription resource
// - republishEntry: an entry of the republishing cache
func republishPendingEvents(subscription *resource.SubscriptionResource, republishEntry RepublishingCacheEntry) error {
	var subscriptionId = subscription.Spec.Subscription.SubscriptionId

	log.Info().Msgf("Republishing pending events for subscription %s", subscriptionId)

	picker, err := kafka.NewPicker()
	if err != nil {
		log.Error().Err(err).Fields(map[string]any{
			"subscriptionId": subscriptionId,
		}).Msg("Could not create picker for subscription")

		return err
	}
	defer picker.Close()

	throttler := throttling.CreateSubscriptionAwareThrottler(subscription)
	defer throttler.Release()

<<<<<<< HEAD
	var cursor any
	for {
		if cache.GetCancelStatus(subscriptionId) {
			log.Info().Msgf("Republishing for subscription %s has been cancelled", subscriptionId)
=======
	cache.SetCancelStatus(subscriptionId, false)

	var lastCursor any
	for {
		if cache.GetCancelStatus(subscriptionId) {
			log.Info().Msgf("Republishing for subscription %s has been cancelled", subscriptionId)

			return nil
		}

		var dbMessages []message.StatusMessage
		var err error
>>>>>>> b36c8724

			return nil
		}

		dbMessages, c := findPendingDBMessages(subscriptionId, republishEntry.OldDeliveryType, cursor)
		cursor = c

		if len(dbMessages) == 0 {
			break
		}

		for _, dbMessage := range dbMessages {
			throttler.Throttle()

			if cache.GetCancelStatus(subscriptionId) {
				log.Info().Msgf("Republishing for subscription %s has been cancelled", subscriptionId)

				return nil
			}

			if err := RepublishEvent(picker, &dbMessage, subscription); err != nil {
				// Returning an error results in NOT deleting the republishingEntry from the cache
				// so that the republishing job will get retried shortly
				return err
			}
		}

		if len(dbMessages) < int(config.Current.Republishing.BatchSize) {
			break
		}
	}

	return nil
}

// ForceDelete attempts to forcefully delete a RepublishingCacheEntry for a given subscriptionId.
// The function takes two parameters:
// - subscriptionId: a string representing the subscriptionId of the cache entry to be deleted.
// - ctx: a context.Context object for managing timeouts and cancellation signals.
func ForceDelete(ctx context.Context, subscriptionId string) {
	// Check if the entry is locked
	isLocked, err := cache.RepublishingCache.IsLocked(ctx, subscriptionId)
	if err != nil {
		log.Error().Err(err).Msgf("Error checking if RepublishingCacheEntry is locked for subscriptionId %s", subscriptionId)
	}

	// If locked, unlock it
	if isLocked {
		err = cache.RepublishingCache.ForceUnlock(ctx, subscriptionId)
		if err != nil {
			log.Error().Err(err).Msgf("Error force-unlocking RepublishingCacheEntry for subscriptionId %s", subscriptionId)
		}
	}

	// Delete the entry
	err = cache.RepublishingCache.Delete(ctx, subscriptionId)
	if err != nil {
		log.Error().Err(err).Msgf("Error deleting RepublishingCacheEntry for subscriptionId %s", subscriptionId)
	}

	log.Debug().Msgf("Successfully deleted RepublishingCacheEntry for subscriptionId %s", subscriptionId)
	return
}

func Unlock(ctx context.Context, subscriptionId string) error {
	isLocked, err := cache.RepublishingCache.IsLocked(ctx, subscriptionId)
	if err != nil {
		return err
	}
	if isLocked {
		if err = cache.RepublishingCache.Unlock(ctx, subscriptionId); err != nil {
			return err
		}
	}

	return nil
}

// checkForSubscriptionUpdates returns the new updated delivery type and callback URL for a subscription
// The function compares the delivery type and callback URL from database entry with those from the subscription resource
// and return the changes. If the subscription resource is not passed, the function tries to fetch it from the cache.
// The function takes three parameters:
// - dbMessage: a reference to the status entry from the database
// - subscription: an optional reference to the subscription resource, which will be used to check for callbackUrl and deliveryType changes (can be nil)
func checkForSubscriptionUpdates(dbMessage *message.StatusMessage, subscription *resource.SubscriptionResource) (newDeliveryType string, newCallbackUrl string) {
	subscriptionId := dbMessage.SubscriptionId

	if subscription == nil {
		subscription, _ = cache.SubscriptionCache.Get(config.Current.Hazelcast.Caches.SubscriptionCache, subscriptionId)
	}

	if subscription != nil {
		if !strings.EqualFold(string(subscription.Spec.Subscription.DeliveryType), string(dbMessage.DeliveryType)) {
			newDeliveryType = strings.ToUpper(string(subscription.Spec.Subscription.DeliveryType))
		}

		if subscription.Spec.Subscription.Callback != "" && (subscription.Spec.Subscription.Callback != dbMessage.Properties["callbackUrl"]) {
			newCallbackUrl = subscription.Spec.Subscription.Callback
		}
	}

	return
}

func findPendingDBMessages(subscriptionId string, oldDeliveryType string, cursor any) (dbMessages []message.StatusMessage, newCursor any) {
	dbMessages = []message.StatusMessage{}
	var err error

	if oldDeliveryType == "sse" || oldDeliveryType == "server_sent_event" {
		dbMessages, newCursor, err = mongo.CurrentConnection.FindProcessedMessagesByDeliveryTypeSSE(time.Now(), cursor, subscriptionId)
		if err != nil {
			log.Error().Err(err).Msgf("Error while fetching PROCESSED messages for subscription %s from db", subscriptionId)
		}
		log.Debug().Msgf("Found %d PROCESSED messages in MongoDb", len(dbMessages))
	} else {
		dbMessages, newCursor, err = mongo.CurrentConnection.FindWaitingMessages(time.Now(), cursor, subscriptionId)
		if err != nil {
			log.Error().Err(err).Msgf("Error while fetching messages for subscription %s from db", subscriptionId)
		}
		log.Debug().Msgf("Found %d WAITING messages in MongoDb", len(dbMessages))
	}

	log.Debug().Msgf("Last cursor: %v", newCursor)

	return
}<|MERGE_RESOLUTION|>--- conflicted
+++ resolved
@@ -7,10 +7,14 @@
 import (
 	"context"
 	"encoding/gob"
+	"errors"
+	"github.com/1pkg/gohalt"
+	"github.com/IBM/sarama"
 	"github.com/rs/zerolog/log"
 	"github.com/telekom/pubsub-horizon-go/message"
 	"github.com/telekom/pubsub-horizon-go/resource"
 	"github.com/telekom/pubsub-horizon-go/tracing"
+	"net"
 	"pubsub-horizon-golaris/internal/cache"
 	"pubsub-horizon-golaris/internal/config"
 	"pubsub-horizon-golaris/internal/kafka"
@@ -61,33 +65,30 @@
 	// Attempt to acquire a lock on the republishing entry
 	if acquired, _ = cache.RepublishingCache.TryLockWithTimeout(ctx, subscriptionId, 10*time.Millisecond); !acquired {
 		log.Debug().Msgf("Could not acquire lock for RepublishingCacheEntry, skipping entry for subscriptionId %s", subscriptionId)
-
-		return
-	}
-
+		return
+	}
 	log.Debug().Msgf("Successfully locked RepublishingCacheEntry with subscriptionId %s", subscriptionId)
 
 	// Ensure that the lock is released if acquired before when the function is ended
 	defer func() {
-		err = Unlock(ctx, subscriptionId)
-		if err != nil {
-			log.Debug().Msgf("Failed to unlock RepublishingCacheEntry with subscriptionId %s and error %v", subscriptionId, err)
-		}
-
-		log.Debug().Msgf("Successfully unlocked RepublishingCacheEntry with subscriptionId %s", subscriptionId)
+		if acquired {
+			err = Unlock(ctx, subscriptionId)
+			if err != nil {
+				log.Debug().Msgf("Failed to unlock RepublishingCacheEntry with subscriptionId %s and error %v", subscriptionId, err)
+			}
+			log.Debug().Msgf("Successfully unlocked RepublishingCacheEntry with subscriptionId %s", subscriptionId)
+		}
 	}()
 
 	err = republishPendingEventsFunc(subscription, castedRepublishCacheEntry)
 	if err != nil {
 		log.Error().Err(err).Msgf("Error while republishing pending events for subscriptionId %s. Discarding rebublishing cache entry", subscriptionId)
-
 		return // republishingEntry from the cache won't be deleted
 	}
 
 	err = cache.RepublishingCache.Delete(ctx, subscriptionId)
 	if err != nil {
 		log.Error().Err(err).Msgf("Error deleting RepublishingCacheEntry with subscriptionId %s", subscriptionId)
-
 		return
 	}
 
@@ -148,15 +149,16 @@
 // - republishEntry: an entry of the republishing cache
 func republishPendingEvents(subscription *resource.SubscriptionResource, republishEntry RepublishingCacheEntry) error {
 	var subscriptionId = subscription.Spec.Subscription.SubscriptionId
-
 	log.Info().Msgf("Republishing pending events for subscription %s", subscriptionId)
 
 	picker, err := kafka.NewPicker()
+
+	// Returning an error results in NOT deleting the republishingEntry from the cache
+	// so that the republishing job will get retried shortly
 	if err != nil {
 		log.Error().Err(err).Fields(map[string]any{
 			"subscriptionId": subscriptionId,
 		}).Msg("Could not create picker for subscription")
-
 		return err
 	}
 	defer picker.Close()
@@ -164,26 +166,12 @@
 	throttler := throttling.CreateSubscriptionAwareThrottler(subscription)
 	defer throttler.Release()
 
-<<<<<<< HEAD
+	cache.SetCancelStatus(subscriptionId, false)
+
 	var cursor any
 	for {
 		if cache.GetCancelStatus(subscriptionId) {
 			log.Info().Msgf("Republishing for subscription %s has been cancelled", subscriptionId)
-=======
-	cache.SetCancelStatus(subscriptionId, false)
-
-	var lastCursor any
-	for {
-		if cache.GetCancelStatus(subscriptionId) {
-			log.Info().Msgf("Republishing for subscription %s has been cancelled", subscriptionId)
-
-			return nil
-		}
-
-		var dbMessages []message.StatusMessage
-		var err error
->>>>>>> b36c8724
-
 			return nil
 		}
 
@@ -199,7 +187,6 @@
 
 			if cache.GetCancelStatus(subscriptionId) {
 				log.Info().Msgf("Republishing for subscription %s has been cancelled", subscriptionId)
-
 				return nil
 			}
 
@@ -208,10 +195,6 @@
 				// so that the republishing job will get retried shortly
 				return err
 			}
-		}
-
-		if len(dbMessages) < int(config.Current.Republishing.BatchSize) {
-			break
 		}
 	}
 
@@ -257,7 +240,6 @@
 			return err
 		}
 	}
-
 	return nil
 }
 
