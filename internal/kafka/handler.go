--- conflicted
+++ resolved
@@ -10,7 +10,7 @@
 	"github.com/burdiyan/kafkautil"
 	"github.com/rs/zerolog/log"
 	"github.com/telekom/pubsub-horizon-go/enum"
-	"golaris/internal/config"
+	"pubsub-horizon-golaris/internal/config"
 )
 
 var CurrentHandler HandlerInterface
@@ -37,7 +37,6 @@
 
 	// Initialize the Kafka Producer to send the updated messages back to Kafka (resetMessage)
 	kafkaConfig.Producer.Partitioner = kafkautil.NewJVMCompatiblePartitioner
-	kafkaConfig.Producer.RequiredAcks = sarama.RequiredAcks(1)
 	kafkaConfig.Producer.Return.Successes = true
 	producer, err := sarama.NewSyncProducer(config.Current.Kafka.Brokers, kafkaConfig)
 	if err != nil {
@@ -72,26 +71,16 @@
 
 func (kafkaHandler Handler) RepublishMessage(message *sarama.ConsumerMessage, newDeliveryType string, newCallbackUrl string) error {
 
-<<<<<<< HEAD
 	modifiedValue, newHeaders, err := updateMessage(message, newDeliveryType, newCallbackUrl)
-=======
-	modifiedValue, headers, err := updateMessage(message)
->>>>>>> a0736d1b
 	if err != nil {
 		log.Error().Err(err).Msg("Could not update message metadata")
 		return err
 	}
 
 	msg := &sarama.ProducerMessage{
-<<<<<<< HEAD
-		Key:     sarama.StringEncoder(message.Key),
+		Key:     sarama.ByteEncoder(message.Key),
 		Topic:   message.Topic,
 		Headers: newHeaders,
-=======
-		Key:     sarama.ByteEncoder(message.Key),
-		Topic:   message.Topic,
-		Headers: headers,
->>>>>>> a0736d1b
 		Value:   sarama.ByteEncoder(modifiedValue),
 	}
 
@@ -106,16 +95,11 @@
 	return nil
 }
 
-<<<<<<< HEAD
 func updateMessage(message *sarama.ConsumerMessage, newDeliveryType string, newCallbackUrl string) ([]byte, []sarama.RecordHeader, error) {
-=======
-func updateMessage(message *sarama.ConsumerMessage) ([]byte, []sarama.RecordHeader, error) {
->>>>>>> a0736d1b
 	var messageValue map[string]any
 	if err := json.Unmarshal(message.Value, &messageValue); err != nil {
 		log.Error().Err(err).Msg("Could not unmarshal message value")
 		return nil, nil, err
-<<<<<<< HEAD
 	}
 
 	// Map newDeliveryType to the appropriate value
@@ -135,26 +119,12 @@
 		"additionalFields": map[string]interface{}{},
 	}
 
-	if newDeliveryType != "" {
-		metadataValue["deliveryType"] = newDeliveryType
-	}
-
 	if newCallbackUrl != "" {
 		metadataValue["additionalFields"].(map[string]interface{})["callback-url"] = newCallbackUrl
 	}
 
 	if newDeliveryType == "SERVER_SENT_EVENT" {
 		delete(metadataValue["additionalFields"].(map[string]interface{}), "callback-url")
-=======
-	}
-
-	var metadataValue = map[string]any{
-		"uuid": messageValue["uuid"],
-		"event": map[string]any{
-			"id": messageValue["event"].(map[string]any)["id"],
-		},
-		"status": enum.StatusProcessed,
->>>>>>> a0736d1b
 	}
 
 	newMessageType := "METADATA"
